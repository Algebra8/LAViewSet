from typing import Tuple

from .routes import Route
<<<<<<< HEAD
from .views import ViewSet, HttpMethods
from .resources import rfc
=======
from .views import (
    ViewSet,
    ModelViewSet,
    ReadOnlyModelViewSet
)
from .http_meths import HttpMethods
from .mixins import SerializerMixin
>>>>>>> 535edd3b

__all__: Tuple[str] = (
    'Route',
    'ViewSet',
    'HttpMethods',
<<<<<<< HEAD
    'rfc'
=======
    'ModelViewSet',
    'ReadOnlyModelViewSet',
    'SerializerMixin'
>>>>>>> 535edd3b
)

__version__ = "0.0.1"

__author__ = "Milad M. Nasrollahi"
__email__ = "milad.m.nasr@gmail.com"<|MERGE_RESOLUTION|>--- conflicted
+++ resolved
@@ -1,10 +1,6 @@
 from typing import Tuple
 
 from .routes import Route
-<<<<<<< HEAD
-from .views import ViewSet, HttpMethods
-from .resources import rfc
-=======
 from .views import (
     ViewSet,
     ModelViewSet,
@@ -12,22 +8,19 @@
 )
 from .http_meths import HttpMethods
 from .mixins import SerializerMixin
->>>>>>> 535edd3b
+from .resources import rfc
 
 __all__: Tuple[str] = (
     'Route',
     'ViewSet',
     'HttpMethods',
-<<<<<<< HEAD
-    'rfc'
-=======
     'ModelViewSet',
     'ReadOnlyModelViewSet',
-    'SerializerMixin'
->>>>>>> 535edd3b
+    'SerializerMixin',
+    'rfc'
 )
 
-__version__ = "0.0.1"
+__version__ = "0.1.1"
 
 __author__ = "Milad M. Nasrollahi"
 __email__ = "milad.m.nasr@gmail.com"